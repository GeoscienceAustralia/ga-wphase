--- conflicted
+++ resolved
@@ -1,8 +1,5 @@
 """Methods to convert results to seiscomp formats."""
-<<<<<<< HEAD
-=======
 from __future__ import absolute_import, annotations
->>>>>>> 893456a5
 from contextlib import contextmanager
 from dataclasses import dataclass
 import logging
