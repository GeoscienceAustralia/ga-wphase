# -*- coding: utf-8 -*-
"""Core implementation of the W-Phase inversion."""
import logging
from collections import OrderedDict
from concurrent.futures import ProcessPoolExecutor
from dataclasses import dataclass
from functools import partial
from time import perf_counter
from typing import Any, List, Mapping, NamedTuple, Optional, Sequence, Tuple

import numpy as np
import pandas as pd
from numpy.linalg import lstsq
from numpy.typing import ArrayLike
from obspy import Trace
from obspy.core import Stream, UTCDateTime
from scipy.interpolate import interp1d
from scipy.ndimage import convolve1d
from scipy.optimize import OptimizeResult, minimize

from wphase.wputils import SimpleTimer

try:
    from scipy.signal.windows import triang
except ImportError:
    from scipy.signal import triang

try:
    from obspy.geodetics import locations2degrees
except ImportError:
    from obspy.core.util.geodetics import locations2degrees

try:
    from obspy.geodetics.base import gps2dist_azimuth
except ImportError:
    from obspy.core.util.geodetics import gps2DistAzimuth as gps2dist_azimuth

try:
    from obspy.signal.invsim import paz_2_amplitude_value_of_freq_resp
except ImportError:
    from obspy.signal.invsim import paz2AmpValueOfFreqResp as paz_2_amplitude_value_of_freq_resp

from wphase import settings

from .bandpass import bandpassfilter
from .exceptions import (DeconvolutionError, InversionError,
                         UnknownTransferFunction)
from .greens import AbsoluteComponent, GreensFunctions
from .model import (ChannelMetadata, Event, OL1Result, OL2Result, OL3Result,
                    PreliminaryMagnitudeFit, TimeDelayMisfits, WPhaseResult)
from .seismoutils import azimuthal_gap, ltrim, pad1d, rot_12_NE

logger = logging.getLogger(__name__)

@dataclass
class ChannelData:
    """We just use this to provide type hints for rows of our `data` frame."""
    name: str
    metadata: ChannelMetadata
    location: str
    component: AbsoluteComponent
    raw_trace: Trace
    trace: Trace
    distance: float
    azimuth: float
    ptime: float
    start_time: UTCDateTime
    end_time: UTCDateTime


def build_dataframe(
    stream: Stream,
    event: Event,
    metadata: Mapping[str, ChannelMetadata],
    ptimes: Mapping[str, float]
) -> pd.DataFrame:
    """Combine waveform data and our extra associated data into a single dataframe."""
    #In case of multiple locations we favor
    # '00'. This may be improved if we select the one with the longer period
    # sensor.
    st_sel = stream.select(location = '00')
    st_sel += stream.select(location = '--')
    st_sel += stream.select(location = '') #Check this.

    # We don't really care exactly what ordering obspy chooses
    # here; we just want a deterministic ordering so we can compare runs.
    st_sel.sort()

    logger.info(
        'Initial number of traces: using %d with default locations (of %d total)',
        len(st_sel), len(stream)
    )

    comps = settings.WAVEFORM_COMPONENTS
    if comps:
        st_sel = Stream([tr for tr in st_sel if tr.stats.component in comps])
        logger.info('%d traces remaining after restricting to %s', len(st_sel), comps)

    # rotate the horizontal components to geographical north or east
    st_sel = rot_12_NE(st_sel, metadata)

    # Convert obspy Stream to a dataframe so we can attach our extra data to each channel
    def trace_to_record(trace: Trace):
        return {
            "id": trace.id,
            "location": trace.stats.location,
            "component": trace.stats.component,
            "raw_trace": trace,
            "metadata": metadata.get(trace.id),
        }
    data = pd.DataFrame.from_records(map(trace_to_record, st_sel), index="id")

    def epicentral_distance(row):
        return locations2degrees(event.latitude, event.longitude, row.metadata.latitude, row.metadata.longitude)
    data["distance"] = data.apply(epicentral_distance, axis=1)

    def azimuth_from_north(row):
        return gps2dist_azimuth(event.latitude, event.longitude, row.metadata.latitude, row.metadata.longitude)[1]
    data["azimuth"] = data.apply(azimuth_from_north, axis=1)

    gap = azimuthal_gap(data.azimuth)
    if gap > settings.MAXIMUM_AZIMUTHAL_GAP:
        raise InversionError("Lack of azimuthal coverage (%.0f° > %.0f°). Aborting."
                             % (gap, settings.MAXIMUM_AZIMUTHAL_GAP))

    def travel_time(row):
        return ptimes.get(row.name)
    data["ptime"] = data.apply(travel_time, axis=1)
    data = data[data["ptime"].notnull()].copy()

    origin_time = UTCDateTime(event.time)
    data["start_time"] = data["ptime"].map(lambda t: origin_time + t)
    data["end_time"] = data["start_time"] + data["distance"] * settings.WPHASE_CUTOFF

    return data

_Vpaz2freq = np.vectorize(paz_2_amplitude_value_of_freq_resp)
def amplitude_at_frequency(metadata: ChannelMetadata, frequency: np.ndarray):
    """Given metadata for a seismometer channel, return the amplitude response
    at a given frequency."""
    if metadata.transfer_function == "B":
        frequency = frequency / (2*np.pi)
    elif metadata.transfer_function != "A":
        raise UnknownTransferFunction(metadata.transfer_function)
    return _Vpaz2freq({
        "poles": metadata.poles,
        "zeros": metadata.zeros,
        "gain": metadata.gain,
    }, frequency)

def preprocess_channel_waveforms(row: ChannelData, frequencies: np.ndarray, Ta: float, Tb: float) -> Optional[Trace]:
    """Deconvolve + filter the waveform data for a single channel."""
    trid = row.name

    try:
        response_amplitude = amplitude_at_frequency(row.metadata, frequencies)
    except UnknownTransferFunction:
        logger.warning("Unknown transfer function. Skipping %s", trid)
        return None

    # Fitting the instrument response and getting coefficients
    response_coefficients = fit_instrument_response(
        row.metadata.sensitivity, frequencies, response_amplitude
    )
    if response_coefficients is None:
        logger.warning("Couldn't fit instrument response coefficients. Skipping %s", trid)
        return None
    else:
        om0, h, G = response_coefficients

    omega = frequencies*2.*np.pi
    amplitude_from_coeff = np.abs(omega*omega / (omega*omega + 2j*h*om0*omega - om0*om0))

    # Misfit is the relative L2 norm of the difference, expressed as a percentage
    misfit = (
        100*np.linalg.norm(response_amplitude-amplitude_from_coeff)
        / np.linalg.norm(response_amplitude)
    )

    if misfit > settings.RESPONSE_MISFIT_TOL:
        logger.warning('Bad fit for instrument response (misfit=%e). Skipping %s', misfit, trid)
        return None

    dt = row.raw_trace.stats.delta
    try:
        ret = Trace(
            deconvolve_and_filter(
                row.raw_trace,
                om0,
                h,
                G,
                dt,
                corners=4,
                baselinelen=60./dt,
                taperlen=10.,
                fmin=1./Tb,
                fmax=1./Ta
            ),
            row.raw_trace.stats,
        )

    except DeconvolutionError as e:
        logger.warning("Error deconvolving trace %s: %s", trid, str(e))
        return None

    # trim to the Wphase time window
    ret.trim(row.start_time, row.end_time)
    if len(ret) == 0:
        logger.warning("Empty trace. Skipping %s", trid)
        return None

    return ret

def waveform_preprocessor(Ta: float, Tb: float):
    T = np.linspace(Ta,Tb,500)
    freq = 1./T
    return partial(preprocess_channel_waveforms, frequencies=freq, Ta=Ta, Tb=Tb)


def reject_p2p_outliers(data: pd.DataFrame) -> pd.DataFrame:
    median_p2p = data.p2p.median(skipna=True)
    mrcoeff = settings.MEDIAN_REJECTION_COEFF
    p2pmax, p2pmin = mrcoeff[1]*median_p2p, mrcoeff[0]*median_p2p

    for trid, row in data.iterrows():
        if np.isnan(row.p2p):
            logger.warning("P2P Amp for %s is NaN! Excluding.", trid)
        elif row.p2p > p2pmax:
            logger.info("P2P Amp for %s is too big (%.2e > %.2e). Excluding.", trid, row.p2p, p2pmax)
        elif row.p2p < p2pmin:
            logger.info("P2P Amp for %s is too small (%.2e < %.2e). Excluding.", trid, row.p2p, p2pmin)

    return data[data.p2p.between(p2pmin, p2pmax)] # type: ignore


def computeOL1(data: pd.DataFrame, result: WPhaseResult):
    """Preliminary magnitude estimate based only on P2P amplitudes in W-Phase
    spectral band."""
    data = data.copy()
    data["trace"] = data.apply(waveform_preprocessor(200, 1000), axis=1)

    # Remove channels that failed waveform preprocessing:
    data = data[data.trace.notnull()].copy() # type: ignore
    data["p2p"] = data.trace.map(lambda d: d[:].max() - d[:].min())

    data = reject_p2p_outliers(data[data.component == "Z"]).sort_values("distance") # type: ignore

    if len(data) < settings.MINIMUM_STATIONS:
        raise InversionError("Lack of stations (%d < %d). Aborting."
                             % (len(data), settings.MINIMUM_STATIONS))

    logger.info("Traces accepted for preliminary magnitude calculation: {}"
                .format(len(data)))

    pre_results = preliminary_magnitude(data.p2p, data.distance, data.azimuth, data.index)

    logger.info("Preliminary t_h = %.2f" % pre_results.timescale)

    logger.info("OL1:")
    logger.info("Average amplitude:  %.1em", pre_results.average_amplitude)
    logger.info("Magnitude:          %.2f", pre_results.magnitude)
    logger.info("Strike:             %.1f°", pre_results.strike)
    logger.info("Eccentricity (b/a): %.2f", pre_results.eccentricity)

    result.OL1 = OL1Result(
        preliminary_calc_details=pre_results,
        used_traces=list(data.index),
        nstations=len(data),
        magnitude=round(pre_results.magnitude, 1),
    )


def computeNew(
    data: pd.DataFrame,
    event: Event,
    greens: GreensFunctions,
    result: WPhaseResult,
    t_h: float,
):
    ol1 = result.OL1
    if ol1 is None:
        raise ValueError("OL1 result not found, can't proceed with optimization")

    # Now that we have a preliminary magnitude, we use it to choose a more precise frequency band:
    Ta, Tb = get_corner_freqs_from_mag(ol1.preliminary_calc_details.magnitude)
    logger.info("OLNew Filter corner periods: %.1f, %1f" % (Ta, Tb))

    data = data.copy()
    data["trace"] = data.apply(waveform_preprocessor(Ta, Tb), axis=1)
    data = data[data.trace.notnull()].copy() # type: ignore
    data["p2p"] = data.trace.map(lambda d: d[:].max() - d[:].min())
    data = reject_p2p_outliers(data).sort_values("distance")

    logger.info('number of traces for OLNew calculation: %d', len(data))
    params = Point(event.latitude, event.longitude, event.depth)
    for tol in settings.MISFIT_TOL_SEQUENCE:
        _, (M, misfit, GFmatrix) = omni_minimize(
            data, greens, (Ta, Tb), t_h, t_h, params, tol=settings.OPTIMIZATION_TOLERANCE
        )
        logger.info("With %d channels, overall misfit is %.0f", len(data), misfit)
        syn = GFmatrix @ full_to_deviatoric(M)
        def misfit_of_channel(row):
            channel_syn = syn[row.start:row.end]
            return 100 * np.linalg.norm(channel_syn - row.trace) / np.linalg.norm(channel_syn)
        misfits = data.join(trace_indices(data.trace)).apply(misfit_of_channel, axis=1)
        data = data[misfits <= tol]

        logger.info("After culling to misfit <= %.0f%%: %d channels remaining", tol, len(data))
        if len(data) < settings.MINIMUM_FITTING_CHANNELS:
            msg = "Only {} channels with possibly acceptable fits. Aborting.".format(len(data))
            logger.error(msg)
            raise InversionError(msg, result=result)

    params, (M, misfit, GFmatrix) = omni_minimize(data, greens, (Ta, Tb), t_h, t_h, params)
    syn = GFmatrix @ full_to_deviatoric(M)
    trace_lengths = list(zip(data.index, data.trace.map(len)))
    result.new = make_result(
        OL3Result,
        M,
        misfit=misfit,
        depth=params.depth,
        time_delay=t_h,
        centroid=(params.latitude, params.longitude, params.depth),
        periods=(Ta, Tb),
        used_traces=list(data.index),
        moment_tensor=M,
        observed_displacements=np.concatenate(data.trace),
        synthetic_displacements=syn,
        trace_lengths=OrderedDict(trace_lengths),
        grid_search_candidates=[],
        grid_search_results=[],
    )

def computeOL2(
    data: pd.DataFrame,
    event: Event,
    greens: GreensFunctions,
    result: WPhaseResult,
):
    """Moment tensor from PDE inversion, using fixed centroid (from preliminary
    hypocenter) and searching for optimal time delay."""
    ol1 = result.OL1
    if ol1 is None:
        raise ValueError("OL1 result not found, can't proceed with OL2")

    # Now that we have a preliminary magnitude, we use it to choose a more precise frequency band:
    Ta, Tb = get_corner_freqs_from_mag(ol1.preliminary_calc_details.magnitude)
    logger.info("OL2 Filter corner periods: %.1f, %1f" % (Ta, Tb))

    data = data.copy()
    data["trace"] = data.apply(waveform_preprocessor(Ta, Tb), axis=1)

    # Remove channels that failed waveform preprocessing:
    data = data[data.trace.notnull()].copy() # type: ignore
    data["p2p"] = data.trace.map(lambda d: d[:].max() - d[:].min())
    data = reject_p2p_outliers(data).sort_values("distance")

    logger.info('number of traces for OL2: %d', len(data))
    trlen = np.asarray(data.trace.map(len))
    mrf = moment_rate_function(ol1.preliminary_calc_details.timescale, greens.delta)
    max_t_d = int(settings.MAXIMUM_TIME_DELAY * greens.delta)
    time_delays = np.arange(1., max_t_d)

    centroid = Point(
        latitude=event.latitude,
        longitude=event.longitude,
        depth=event.depth,
    )

    # We start by minimizing misfit over time delay. Since changing time delay
    # just translates the waveforms, we only need to fetch the greens
    # functions once:
    GFmatrix = get_greens_for_dataset(
        greens=greens,
        data=data,
        centroid=centroid,
        periods=(Ta, Tb),
        mrf=mrf,
        padding=max_t_d,
        t_d=max_t_d,
    )

    # This was taking *longer* to run when we used a parallel pool - the
    # overhead doesn't seem to be worth it.
    observed_displacements = np.concatenate(data.trace)
    misfits = [
        get_timedelay_misfit(t, GFmatrix, trlen, observed_displacements, max_t_d)
        for t in time_delays
    ]

    # Set t_d (time delay) and and t_h (half duration) to optimal values:
    mis_min = int(np.array(misfits).argmin())
    result.misfits = TimeDelayMisfits(array=misfits, min=mis_min)

    t_d = t_h = time_delays[mis_min]
    mrf = moment_rate_function(t_h, greens.delta)
    logger.info("Source time function, time delay: %d, %f", len(mrf), t_d)
    logger.info("revised t_h = %.2f" % t_h)

    inversion_params = dict(
        t_d=t_d,
        greens=greens,
        centroid=centroid,
        periods=(Ta, Tb),
        mrf=mrf,
    )

    #### Removing individually bad-fitting channels.
    # This iteratively removes channels with misfits outside of the acceptable
    # range defined by the setting MISFIT_TOL_SEQUENCE.
    for tol in settings.MISFIT_TOL_SEQUENCE:
        M, misfit, GFmatrix = core_inversion(data=data, **inversion_params)
        logger.info("With %d channels, overall misfit is %.0f", len(data), misfit)
        syn = GFmatrix @ full_to_deviatoric(M)
        def misfit_of_channel(row):
            channel_syn = syn[row.start:row.end]
            return 100 * np.linalg.norm(channel_syn - row.trace) / np.linalg.norm(channel_syn)
        misfits = data.join(trace_indices(data.trace)).apply(misfit_of_channel, axis=1)
        data = data[misfits <= tol]

        logger.info("After culling to misfit <= %.0f%%: %d channels remaining", tol, len(data))
        if len(data) < settings.MINIMUM_FITTING_CHANNELS:
            msg = "Only {} channels with possibly acceptable fits. Aborting.".format(len(data))
            logger.error(msg)
            raise InversionError(msg, result=result)

    M, misfit, GFmatrix = core_inversion(data=data, **inversion_params)
    syn = GFmatrix @ full_to_deviatoric(M)

    trace_lengths = list(zip(data.index, trlen))
    result.OL2 = make_result(
        OL2Result,
        M,
        periods=(Ta, Tb),
        misfit=misfit,
        depth=event.depth,
        time_delay=t_d,
        used_traces=list(data.index),
        moment_tensor=M,
        observed_displacements=np.concatenate(data.trace),
        synthetic_displacements=syn,
        trace_lengths=OrderedDict(trace_lengths),
    )

    return data



def computeOL3(
    data: pd.DataFrame,
    event: Event,
    greens: GreensFunctions,
    result: WPhaseResult,
    processes: Optional[int] = None
):
    """Moment tensor from PDE inversion, using fixed time delay (from OL2) and
    searching for optimal centroid location + depth."""
    ol2 = result.OL2
    assert ol2 is not None
    periods = ol2.periods
    observed_displacements = ol2.observed_displacements
    t_d = ol2.time_delay
    mrf = moment_rate_function(t_d, greens.delta)
    data = data.copy()
    data["trace"] = data.apply(waveform_preprocessor(*ol2.periods), axis=1)

    logger.info("Performing grid search for best centroid location.")
    lat_grid, lon_grid = get_latlon_for_grid(
        event.latitude,
        event.longitude,
        dist_lat=3.0,
        dist_lon=3.0,
        delta=0.8
    )
    logger.debug("Grid size: %d * %d", len(lon_grid), len(lat_grid))
    latlons = [(lat, lon) for lat in lat_grid for lon in lon_grid]

    fixed_params = {
        "data": data,
        "observed_displacements": observed_displacements,
        "periods": periods,
        "t_d": t_d,
        "mrf": mrf,
        "greens": greens,
    }

    grid_search_inputs: List[dict] = [{"centroid": Point(lat, lon, event.depth)} for lat, lon in latlons]
    i_grid, _, _, grid_search_results = minimize_misfit(
        inputs=grid_search_inputs,
        parameters=fixed_params,
        processes=processes,
    )
    cenlat, cenlon = latlons[i_grid]

    logger.info("Performing grid search for best depth.")
    deps_grid = get_depths_for_grid(event.depth, greens)
    logger.debug("Depth grid size: %d", len(deps_grid))

    depth_search_inputs: List[dict] = [{"centroid": Point(cenlat, cenlon, depth)} for depth in deps_grid]
    i_dep, _, _, _ = minimize_misfit(
        inputs=depth_search_inputs,
        parameters=fixed_params,
        processes=processes
    )
    cendep = deps_grid[i_dep]

    ### Final inversion!!
    # While we already inverted at this centroid location during the depth
    # search, we threw away the corresponding synthetic waveforms; so we need
    # to re-run the inversion to get them.

    centroid = Point(latitude=cenlat, longitude=cenlon, depth=cendep)
    M, misfit, GFmatrix = core_inversion(centroid=centroid, **fixed_params)

    syn = GFmatrix @ full_to_deviatoric(M)
    trace_lengths = list(zip(data.index, data.trace.map(len)))

    result.OL3 = make_result(
        OL3Result,
        M,
        misfit=misfit,
        depth=cendep,
        time_delay=t_d,
        centroid=(cenlat, cenlon, cendep),
        periods=periods,
        used_traces=list(data.index),
        moment_tensor=M,
        observed_displacements=observed_displacements,
        synthetic_displacements=syn,
        trace_lengths=OrderedDict(trace_lengths),
        grid_search_candidates=[row["centroid"] for row in grid_search_inputs],
        grid_search_results=grid_search_results,
    )

<<<<<<< HEAD

def wpinv(
    stream: Stream,
    metadata: Mapping[str, ChannelMetadata],
    event: Event,
    gfdir: str,
    ptimes: Mapping[str, float],
    OL: int = 1,
    processes: Optional[int] = None,
    do_new_calculation: bool = False,
    ol1: Optional[OL1Result] = None,
):
    """
    This function is the main function that will compute the inversion. For
    details of the the algorithm and logic, see `here
    <https://pubs.er.usgs.gov/publication/70045140>`_.

    :param stream: The waveform data to be used as raw input
    :type stream: :py:class:`obspy.core.stream.Stream`

    :param dict metadata: Station metadata. Each key is a station ID and
        the values are instances of wphase.psi.model.ChannelMetadata.

    :param dict eqINFO: A dictionary with the preliminary event information,
        namely with keys *lat*, *lon*, *time*, *mag* (optional), and *depth*.

    :param int OL: Output level of the inversion. 1 computes just the preliminary
         magnitude, 2 perform an inversion using PDE location and 3
         uses an optimized centroid's location.

    :param OL1Result ol1:
        If provided, the preliminary magnitude calculation is skipped, with the
        provided data used instead.

    :return WPhaseResult:
    """
    # Deal with extremly shallow preliminary hypocenters by clamping to 10km
    if event.depth < 10:
        event.depth = 10

    data = build_dataframe(stream=stream, event=event, metadata=metadata, ptimes=ptimes)
    greens = GreensFunctions(gfdir)
    result = WPhaseResult(Event=event, available_traces=list(data.index))
    timer = SimpleTimer()

    if ol1 is None:
        with timer:
            computeOL1(data, result=result)
        result.timing.ol1 = timer.duration
    else:
        result.OL1 = ol1

    if OL == 1:
        return result

    with timer:
        ol2data = computeOL2(data=data, event=event, greens=greens, result=result)
    result.timing.ol2 = timer.duration

    assert result.OL2 is not None

    if OL == 2:
        return result

    if len(result.OL2.used_traces) == 0:
        logger.warning("Could not calculate OL3: no data within tolerance")
        return result

    with timer:
        computeOL3(data=ol2data, event=event, greens=greens, result=result, processes=processes)
    result.timing.ol3 = timer.duration

    if do_new_calculation:
        with timer:
            computeNew(data=data, event=event, greens=greens, result=result, t_h=result.OL2.time_delay)
        result.timing.new = timer.duration

    # for l, r, t in (
    #     ("OL1", None, result.timing.ol2),
    #     ("OL2", result.OL2.misfit, result.timing.ol2),
    #     ("OL3", result.OL3.misfit, result.timing.ol3),
    #     ("New", result.new.misfit, result.timing.new)
    # ):
    #     mf = r and f"{r:2.1f}%" or "-----"
    #     logger.info(f"{l}: {mf} in {t:3.2f}s")

=======
    result.CreationTime = UTCDateTime.now()
>>>>>>> 893456a5
    return result


def moment_rate_function(t_h, dt):
    '''
    Get the moment rate function to be convolved with the GFs.

    :param float t_h: The half duration.
    :param float dt: The time interval of the GFs.
    '''

    trianglen = 2.*int(t_h/dt)-1.
    #Five must be the minimum len for the triangle
    if trianglen <= 5:
        trianglen = 5

    mrf = triang(trianglen)
    mrf /= np.sum(mrf)

    return mrf


def get_corner_freqs_from_mag(Mw):
    '''
    Compute the corner periods required for Wphase
    inversion based on the preliminary Wphase magnitude.

    :param float Mw: Preliminary Wphase magnitude.

    :rtype: Tuple of two floats.
    '''

    if Mw >= 8.0:
        return (200., 1000.)

    # Parameters:
    Short_periods =  np.array([100, 120, 150, 200])
    Long_periods =  np.array([250, 500, 500, 1000])
    Magnitudes = np.array([6.5, 7.0, 7.5, 8.0])

    Ta_func = interp1d(Magnitudes, Short_periods, kind = 'cubic')
    Tb_func = interp1d( Magnitudes, Long_periods, kind = 'cubic')

    return (Ta_func(Mw), Tb_func(Mw))


# Attenuation relation q(Δ) for W-phase amplitudes as a function of distance.
# Lifted directly from Kanamori et al 2008.
_attenuation_relation = (
    interp1d([5.,  10., 20., 30., 40., 50.,  60.,  70.,  80.,  90.5],
             [1.5, 1.4, 1.2, 1.0, 0.7, 0.56, 0.61, 0.56, 0.50, 0.52 ],
             kind = 'cubic')
)
def correct_amplitudes_for_attenuation(amplitude: np.ndarray, distance: np.ndarray):
    return amplitude / _attenuation_relation(distance)

def preliminary_magnitude(
    tr_p2p: np.ndarray,
    dists: np.ndarray,
    azis: np.ndarray,
    trids: List[str],
    regularization: float = settings.AMPLITUDE_REGULARIZATION,
) -> PreliminaryMagnitudeFit:
    '''
    Compute the preliminary magnitude.

    :param tr_p2p: Peak to peak amplitudes for each trace.
    :param dists: station - epi distances in deg for each trace.
    :param azis: station - epi azimuths in degrees for each trace.
    :param trids: station IDs

    :return: tuple containing:

        0. Preliminary W-phase Mw magnitude.
        #. Scalar moment in dyne * cm.
        #. Prelimary estimation for the strike in degrees.
        #. Preliminary half duration for the moment rate func in seconds.
    '''

    corrected_amplitudes = correct_amplitudes_for_attenuation(tr_p2p, dists)
    azis_rad = np.array(azis) * np.pi/180. # Φ: azimuths in radians
    N = len(tr_p2p)

    # We set out to solve the system Mx = B in the least squares sense, where
    #
    # ith row of M = [1, -cos(2Φ_i), -sin(2Φ_i)]
    #            x = [2a - b, b cos(2Φ_0), b sin(2Φ_0)]
    # ith row of B = 2 max |u_w_i| / q(Δ_i)
    #
    # Applying some trig identities shows that this matrix equation is
    # equivalent to Kanamori's (12) written out for each station amplitude.
    #
    # The extra factors of 2 here are explained by our usage of p2p amplitudes
    # versus Kanamori's usage of semi-amplitudes.

    B = corrected_amplitudes
    M = np.zeros((N,3))
    M[:,0] = 1
    M[:,1] = -np.cos(2*azis_rad)
    M[:,2] = -np.sin(2*azis_rad)

    # HOWEVER, this ordinary least-squares solution is somewhat brittle: the
    # azimuthal variation of the amplitude can sometimes arrange itself such
    # that the resulting solution has b>2a and thus negative amplitudes! In
    # practice, we observed this in cases where the azimuthal coverage was very
    # poor.

    # To mitigate this, we apply regularization to penalize large values of
    # x[1] and x[2]: the cost function becomes
    #   F(x) = |Mx - B|^2 + λN(x_1^2 + x_2^2),  # N = sample count
    # which can be achieved by adding a couple rows to M and B:

    L = np.sqrt(N)*regularization
    M = np.concatenate((M, [[0, L, 0], [0, 0, L]]))
    B = np.concatenate((B, [0, 0]))

    x = lstsq(M, B, rcond=None)[0]
    amp = x[0]/2. # semi-amplitude a - b/2

    # Empirical coeff. for W-phase mag. log(a-b/2) = m*(M_w) + n
    # TODO: explain where these come from! Couldn't find them written down in
    # the paper - there was just a graph with a trendline.
    # Did someone get a ruler out!?
    m = np.log10(0.9 / 0.065)
    n = np.log10(0.9) - m * 8.5

    if amp > 0:
        # We need to add 3 because we use meters instead of mm.
        pre_wp_mag = (np.log10(amp) - n + 3)/m
    else:
        logger.warning("Preliminary magnitude fit returned a negative amplitude!")
        pre_wp_mag = 0

    unclamped = pre_wp_mag
    min_mag = settings.MINIMUM_PRELIMINARY_MAGNITUDE
    if pre_wp_mag < min_mag:
        logger.warning("Preliminary magnitude %.2f is less than %.1f. "
                       "Setting it to %.1f and continuing",
                       pre_wp_mag, min_mag, min_mag)
        pre_wp_mag = min_mag

    # Scalar moment in dyne * cm:
    M0 = 10 ** (1.5 * pre_wp_mag + 16.1)

    # Half-duration of moment rate function (just a dimensional estimate of
    # mechanism timescale):
    t_h = 1.2 * 10**-8. * M0**(1./3.)

    # Our estimate of Φ_0.
    # I need to check this. I do not know the convention
    # for the strike I should use.
    pre_strike = (0.5 * np.arctan2(x[2], x[1]) * 180./np.pi) % 360

    b = np.sqrt(x[1]*x[1] + x[2]*x[2])

    return PreliminaryMagnitudeFit(
        magnitude=pre_wp_mag,
        unclamped_magnitude=unclamped,
        scalar_moment=M0,
        timescale=t_h,
        regularization=regularization,
        strike=pre_strike,
        average_amplitude=amp,
        anisotropy=b,
        eccentricity=b/(amp+b/2),
        corrected_amplitudes=np.asarray(corrected_amplitudes),
        azimuths=np.asarray(azis),
        trids=list(trids),
    )


def fit_instrument_response(sens, freq, resp):
    """
    Fit the amplitude of the instrument response at a given set of frequencies.

    :param float sens: The instrument's sensitivity.
    :param array freq: The target frequencies.
    :param resp: The amplitudes of the response in freq.
    :type resp: array of the same length as *freq*.

    :return: Tuple containing the three time domain deconvolution coefficients.
    """

    try:
        with np.errstate(all='raise'):
            X = (2.*np.pi*freq)**2
            Y = X*X*(1./resp/resp-1.)
            fit = np.polyfit(X,Y,1)
            G = sens
            om0 = fit[1]**(.25)
            h = np.sqrt(fit[0]/4./np.sqrt(fit[1]) + 0.5)
    except FloatingPointError:
        return None
    else:
        return (om0, h, G)



def deconvolve_and_filter(
    tr: Trace,
    om0: float,
    h: float,
    G: float,
    dt: float,
    corners: int = 4,
    baselinelen: float = 60.,
    taperlen: float = 10.,
    fmin: float = 0.001,
    fmax: float = 0.005,
):
    '''
    Deconvolve and filter the trace from a single channel.

    :param tr: Data (trace) to be deconvoluted.
    :param float om0: Natural frequency of the seismometer.
    :param float h: Damping constant of the seismometer.
    :param float G: Sensitivity of the seismometer.
    :param float dt: Sampling rate in seconds.
    :param int corners: Order of the Butterworth filter to be applied.
    :param float baselinelen: Time in seconds to consider to define the
        baseline.
    :param float taperlen: Percentage of the trace to be tapered at the
        beginning.
    :param float fmin: Lower corner frequency of the Butterworth filter to be
        applied.
    :param float fmax: Upper corner frequency of the Butterworth filter to be
        applied.

    :return: Time series with the deconvoluted displacement trace
    '''

    if G <= 0.:
        # I guess this should never occur, but I was getting division by
        # zero erros in deconvolve_and_filter due either this or dt being equal to zero
        raise DeconvolutionError("Negative or zero sensitivity, skipping: {}".format(tr.id))

    if dt <= 0.:
        # I guess this should never occur, but I was getting division by
        # zero erros in deconvolve_and_filter due either this or G being equal to zero
        raise DeconvolutionError("Negative or sampling rate, skipping: {}".format(tr.id))

    if len(tr.data) <= 2:
        # Traces of length <=2 were throwing runtime exceptions; so we need to
        # explicitly skip these traces.
        raise DeconvolutionError("Trace too short to deconvolve, skipping: {}".format(tr.id))

    data = np.array(tr.data, dtype=float)

    baseline = np.mean(data[:int(baselinelen/dt)])
    nwin = int(taperlen*len(data)/100.)

    if len(data) < 2*nwin: nwin = len(data)
    data -= baseline

    taper = 0.5*(1.-np.cos(np.pi*np.linspace(0.,1.,nwin)))
    data[:nwin]*= taper

    datap1 = data[1:]
    datap2 = data[2:]

    # Acceleration + double integration
    c0 = 1./G/dt
    c1 = -2.*(1. + h*om0*dt)/G/dt
    c2 = (1. + 2.*h*om0*dt + dt*dt*om0*om0)/G/dt

    aux = c2*datap2 + c1*datap1[:-1] + c0*data[:-2]
    accel = aux[0]*np.ones(len(data))
    accel[2:] = np.cumsum(aux)

    accel = bandpassfilter(accel, dt, corners, fmin, fmax)

    vel = np.zeros(len(data))
    vel[1:] = 0.5*dt*np.cumsum(accel[:-1] + accel[1:]) # type: ignore

    dis = np.zeros(len(data))
    dis[1:] = 0.5*dt*np.cumsum(vel[:-1] + vel[1:])

    return dis


def trace_indices(traces: pd.Series, padding: int = 0) -> pd.DataFrame:
    """Given a series of traces, return a dataframe detailing the indices
    these traces will have when concatenated together."""
    trlen = traces.map(lambda tr: len(tr) + padding)
    end = np.cumsum(trlen)
    start = np.roll(end, 1)
    start[0] = 0
    return pd.DataFrame(dict(
        trlen=trlen, # this supplies the index
        start=start,
        end=end,
    ))

class Point(NamedTuple):
    latitude: float
    longitude: float
    depth: float

def get_greens_for_dataset(
    greens: GreensFunctions,
    data: pd.DataFrame,
    centroid: Point,
    periods: Tuple[float, float],
    mrf: np.ndarray,
    t_d: int,
    padding: int = 0,
):
    delta = greens.delta
    Ta, Tb = periods
    # Index of the first value that will be valid after convolution with mrf.
    t_pad = len(mrf) // 2

    # We're combining the traces of all channels into a single trace.
    # We flatten this dimension (instead of adding another numpy axis) because
    # different stations can have traces of different length.
    indices = trace_indices(data.trace, padding=padding)
    GFmatrix = np.empty((indices.end[-1], 5))

    def get_raw_synth_for(row: ChannelData):
        trlat = row.metadata.latitude
        trlon = row.metadata.longitude
        dist = locations2degrees(centroid.latitude, centroid.longitude, trlat, trlon)
        azi = gps2dist_azimuth(centroid.latitude, centroid.longitude, trlat, trlon)[1]

        # Select greens function and perform moment tensor rotation in the azimuth
        # DETAIL: The greens functions are stored for zero azimuth (which we can do
        # because of "symetry properties of a sphere". Then to recover the correct
        # moment tensor (or equivalently synthetic trace) we rotate them. For details
        # see Kanamori and Rivera 2008.
        azi_r = -azi*np.pi/180
        return greens.select_rotated(row.component, dist, centroid.depth, azi_r)

    # Stack all the raw synthetics in a single array for vectorized processing
    allsynth = np.stack(data.apply(get_raw_synth_for, axis=1)) # type: ignore

    # Use only what we think is noise to calculate and compensate the mean
    allsynth -= np.mean(allsynth[..., :60], axis=-1)[..., np.newaxis]

    # Convolve with moment rate function
    allsynth = convolve1d(allsynth, mrf, axis=-1, mode="nearest")[..., t_pad-2:-t_pad]

    # Pad data back to original length by extending values at edges
    allsynth = pad1d(allsynth, (t_pad, t_pad), axis=-1, mode="edge")
    allsynth -= np.mean(allsynth[..., :60], axis=-1)[..., np.newaxis]

    # Bandpass filter to extract W phase
    allsynth = bandpassfilter(allsynth, delta, 4, 1/Tb, 1/Ta, axis=-1)

    for synth, (_, row) in zip(allsynth, (data.join(indices)).iterrows()):
        # The time interval we copy here depends on each trace's p-time, thus the loop.
        synth = ltrim(synth, row.ptime - t_d, delta)
        synth = synth[:, :row.trlen]

        output = GFmatrix[row.start:row.end]

        # the first of the following lines are due to constraint that volume does not change
        output[:, 0] = synth[0][:] - synth[1][:]
        output[:, 1] = synth[2][:] - synth[1][:]
        output[:, 2] = synth[4][:]
        output[:, 3] = synth[5][:]
        output[:, 4] = synth[3][:]

    return GFmatrix

class InversionResult(NamedTuple):
    tensor: np.ndarray
    misfit: float
    greens_matrix: np.ndarray

def _inversion_for_scipy(
    x: Sequence,
    data: pd.DataFrame,
    periods: Tuple[float, float],
    greens: GreensFunctions,
    t_d: float,
    t_h: float,
    observed_displacements: Optional[np.ndarray] = None,
) -> InversionResult:
    """core_inversion wrapper for use with scipy.optimize."""
    lat, lon, depth = x
    return core_inversion(
        t_d=round(t_d),
        centroid=Point(lat, lon, depth),
        data=data,
        periods=periods,
        mrf=moment_rate_function(t_h, greens.delta),
        greens=greens,
        observed_displacements=observed_displacements,
    )

def _misfit_for_scipy(
    x: Sequence,
    data: pd.DataFrame,
    periods: Tuple[float, float],
    greens: GreensFunctions,
    t_d: float,
    t_h: float,
    observed_displacements: Optional[np.ndarray] = None,
) -> float:
    return _inversion_for_scipy(x, data, periods, greens, t_d, t_h, observed_displacements).misfit

class NonlinearParams(NamedTuple):
    t_d: float
    t_h: float
    latitude: float
    longitude: float
    depth: float

def omni_minimize(
    data: pd.DataFrame,
    greens: GreensFunctions,
    periods: Tuple[float, float],
    t_d: float,
    t_h: float,
    x0: Point,
    tol: Optional[float] = 1e-2,
) -> Tuple[Point, InversionResult]:
    if "trace" not in data:
        data = data.copy()
        data["trace"] = data.apply(waveform_preprocessor(*periods), axis=1)
    misfit = _misfit_for_scipy(x0, data, periods, greens, t_d, t_h)
    logger.info("Initial guess: (%.2f %.2f %.2f) => %.1f%%", *x0, misfit)
    obs = np.concatenate(data.trace)
    optimized = minimize(
        _misfit_for_scipy,
        x0,
        args=(
            data,
            periods,
            greens,
            t_d,
            t_h,
            obs,
        ),
        method="Nelder-Mead",
        bounds=(
            (-90, 90),
            (None, None),
            (greens.depths.min(), greens.depths.max()),
        ),
        options={
            "xatol": tol,
            "fatol": tol,
            "initial_simplex": [
                [x0[0], x0[1], 4*x0[2]],
                [x0[0]-4, x0[1]-2, 1],
                [x0[0]+4, x0[1]-2, 1],
                [x0[0], x0[1]+4, 1],
            ],
        },
    )
    inversion = _inversion_for_scipy(optimized.x, data, periods, greens, t_h, t_h, obs)
    logger.info("Minimizer: (%.2f %.2f %.2f) => %.1f%%", *optimized.x, optimized.fun)
    return Point(*optimized.x), inversion

def core_inversion(
    data: pd.DataFrame,
    periods: Tuple[float, float],
    t_d: int,
    centroid: Point,
    mrf: np.ndarray,
    greens: GreensFunctions,
    observed_displacements: Optional[np.ndarray] = None,
) -> InversionResult:
    '''
    Perform the actual W-phase inversion.

    :param array observed_displacements: Array containing concatenated traces of observed displacements. If omitted, we rebuild it from data.
    :param float t_d: Time delay
    :param tuple cmtloc: (lat, lon, depth) of the centroid's location.
    :param tuple periods: (Ta,Tb), passband periods.
    :param array mrf: Moment rate function.
    :param array trlen: Array containing the length of each trace.
    :param dict metadata: Dictionary with the metadata of each station.
    :param list trlist: List with the station id which will contribute to the inv.
    :param greens: Path to the greens functions or a GreensFunctions instances.
    '''

    GFmatrix = get_greens_for_dataset(
        greens=greens,
        data=data,
        centroid=centroid,
        periods=periods,
        mrf=mrf,
        t_d=t_d,
    )

    # perform the inversion
    obs: np.ndarray = (
        np.concatenate(data.trace)
        if observed_displacements is None
        else observed_displacements
    )
    M, residual, *_  = lstsq(GFmatrix, obs, rcond=None)

    # def _log(label, x):
    #     logger.info(f"{label}: {x.dtype}{x.shape}\n{x.flags}")
    #_log("GF", GFmatrix)
    #_log("observed", observed_displacements)
    #_log("M", M)

    # construct the synthetics
    syn = GFmatrix @ M

    # from numpy.testing import assert_almost_equal
    # assert_almost_equal(np.sum((syn-observed_displacements)**2), residual)
    # assert_almost_equal(np.sum(syn**2), syn2)
    #syn = GFmatrix @ M
    misfit = 100 * np.sqrt(residual / (syn @ syn))
    # misfit = compute_misfit(residual, GFmatrix, M)

    logger.debug(
        "core_inversion(t_d=%d, c=(%.2f, %.2f, %.2f), #tr=%d) => %.1f%%",
        t_d, centroid.latitude, centroid.longitude, centroid.depth, len(data), misfit
    )

    return InversionResult(tensor=deviatoric_to_full(M), misfit=misfit, greens_matrix=GFmatrix)

def deviatoric_to_full(mt: np.ndarray) -> np.ndarray:
    """Convert the 5-element representation of a deviatoric moment tensor to
    its 6-element representation."""
    return np.insert(mt, 2, - mt[0] - mt[1])

def full_to_deviatoric(mt: np.ndarray) -> np.ndarray:
    """Convert the 6-element representation of a deviatoric moment tensor to
    its 5-element representation."""
    return np.delete(mt, 2)

def compute_misfit(residual, GFmatrix, M):
    syn2 = np.einsum("ij,j,ik,k->", GFmatrix, M, GFmatrix, M,
                     optimize=['einsum_path', (0, 1), (0, 2), (0, 1)])
    return 100*np.sqrt(residual/syn2)


def get_depths_for_grid(hypdep, greens, length=100):
    '''
    This function will return a list with the adequate values
    of depth to look at in the grid search
    '''

    ####Parameters:
    min_dep = 11. #No shallower depths allowed.
     # Total length of the section in which we'll search
    #####
    depths = np.asarray(greens.depths, dtype=float)
    depths_grid = depths[np.where(np.abs(depths-hypdep)<length*0.5)]
    depths_grid = depths_grid[np.where(depths_grid > min_dep)]

    return depths_grid



def get_latlon_for_grid(hyplat,hyplon, dist_lat = 1.2,
                            dist_lon = 1.2,delta = 0.4 ):
    '''
    This function will return a list with the adequate values
    of lan and lon to look at in the grid search

    :param float dist_lat: Half distance in degrees to search.
    :param float dist_lon: Half distance in degrees to search.
    :param float delta: Spacing of the grid in degrees.

    :return: Tuple containing the latitudes and longitudes to
        include in the search as numpy arrays.
    '''

    lat_grid = np.arange(hyplat-dist_lat,hyplat+dist_lat,delta)
    lon_grid = np.arange(hyplon-dist_lon,hyplon+dist_lon,delta)

    return lat_grid, lon_grid



def core_inversion_wrapper(kwargs: Mapping[str, Any], fixed_kwargs: Mapping[str, Any]):
    '''
    Wrapper for :py:func:`core_inversion` for use with
    :py:class:`multiprocessing.Pool`.

    Doesn't return greens functions to avoid pickling overhead.
    '''
    result = core_inversion(**{**fixed_kwargs, **kwargs})
    return result.tensor, result.misfit


def minimize_misfit(inputs: Sequence[Mapping], parameters: Mapping[str, Any], processes=None):
    """Given a list of input tuples for core_inversion, find the one with the
    lowest misfit.

    :param inputs: an iterable of mappings to be provided to core_inversion as kwargs.
    :param parameters: fixed kwargs for core_inversion
    :param processes: number of parallel processes to use.
    :return: A tuple (index_of_minimizer, moment_tensor, misfit, results list)."""
    worker = partial(core_inversion_wrapper, fixed_kwargs=parameters)
    with ProcessPoolExecutor(max_workers=processes) as pool:
        results = list(pool.map(worker, inputs))
    #results = list(map(worker, inputs))
    misfits = np.array([x[1] for x in results])
    i_min = misfits.argmin()
    return i_min, results[i_min][0], results[i_min][1], results


def get_timedelay_misfit(t_d, GFmatrix, trlen, observed_displacements, max_t_d):
<<<<<<< HEAD
    max_t_d = int(max_t_d)
    t_d = int(t_d)
    t_d2 = max_t_d - t_d
    GFmatrix_sm = np.zeros((np.array(trlen, dtype=int).sum(),5))
    cumtrlens = np.concatenate(([0], np.array(trlen, dtype=int).cumsum()))
    tb_fm = 0
    for i_ntr, ta in enumerate(cumtrlens[:-1]):
        l = trlen[i_ntr]
        tb = ta + l
        ta_fm = tb_fm
        tb_fm = ta_fm +  max_t_d + tb-ta
        GFmatrix_sm[ta:tb] = GFmatrix[ta_fm + t_d2 :ta_fm + t_d2 + l]

    inversion = lstsq(GFmatrix_sm, observed_displacements, rcond=None)
    return inversion[1][0]


def make_result(cls, M: ArrayLike, misfit: float, **extra):
=======
    try:
        max_t_d = int(max_t_d)
        t_d = int(t_d)
        t_d2 = max_t_d - t_d
        GFmatrix_sm = np.zeros((np.array(trlen,dtype=int).sum(),5))
        cumtrlens = np.concatenate(([0], np.array(trlen,dtype=int).cumsum()))
        tb_fm = 0
        for i_ntr, ta in enumerate(cumtrlens[:-1]):
            l = trlen[i_ntr]
            tb = ta + l
            ta_fm = tb_fm
            tb_fm = ta_fm +  max_t_d + tb-ta
            GFmatrix_sm[ta:tb] = GFmatrix[ta_fm + t_d2 :ta_fm + t_d2 + l]

        inversion = lstsq(GFmatrix_sm, observed_displacements, rcond=None)
        return inversion[1][0]
    except Exception:
        raise Exception("".join(traceback.format_exception(*sys.exc_info())))


def make_result(cls, M: Sequence[float], misfit: float, **extra):
>>>>>>> 893456a5
    """Given a moment tensor, print some pretty log messages describing it and
    convert it to a standard result object.

    Parameters
    ----------
    cls :
        Result class to construct: OL2Result or OL3Result
    M :
        Moment tensor as a 6-element list
    misfit :
        Inversion misfit as a percentage
    extra :
        Extra args to pass to the result constructor

    Return
    ------
    OL2Result
    """
    M = np.asarray(M)
    logger.info("%s Result:" % cls.__name__)
    logger.info("%5s % 10s % 10s % 10s", "", "r", "t", "p")
    logger.info("%5s %+.3e %+.3e %+.3e", "r", M[0], M[3], M[4])
    logger.info("%5s % 10s %+.3e %+.3e", "t", "",   M[1], M[5])
    logger.info("%5s % 10s % 10s %+.3e", "p", "",   "",   M[2])
    logger.info("misfit: %.0f%%", misfit)
    M2 = M**2
    m0 = np.sqrt(0.5 * (M2[0] + M2[1] + M2[2]) + M2[3] + M2[4] + M2[5])
    mag = 2./3.*(np.log10(m0)-9.10)
    logger.info("m0: % e", m0)
    logger.info("magnitude: %.5f", mag)
    return cls(
        Mrr=M[0],
        Mtt=M[1],
        Mpp=M[2],
        Mrt=M[3],
        Mrp=M[4],
        Mtp=M[5],
        misfit=misfit,
        m0=m0,
        magnitude=round(mag, 1),
        **extra,
    )<|MERGE_RESOLUTION|>--- conflicted
+++ resolved
@@ -532,7 +532,6 @@
         grid_search_results=grid_search_results,
     )
 
-<<<<<<< HEAD
 
 def wpinv(
     stream: Stream,
@@ -586,6 +585,7 @@
         result.OL1 = ol1
 
     if OL == 1:
+        result.CreationTime = UTCDateTime.now()
         return result
 
     with timer:
@@ -594,6 +594,7 @@
 
     assert result.OL2 is not None
 
+    result.CreationTime = UTCDateTime.now()
     if OL == 2:
         return result
 
@@ -619,9 +620,7 @@
     #     mf = r and f"{r:2.1f}%" or "-----"
     #     logger.info(f"{l}: {mf} in {t:3.2f}s")
 
-=======
     result.CreationTime = UTCDateTime.now()
->>>>>>> 893456a5
     return result
 
 
@@ -1224,7 +1223,6 @@
 
 
 def get_timedelay_misfit(t_d, GFmatrix, trlen, observed_displacements, max_t_d):
-<<<<<<< HEAD
     max_t_d = int(max_t_d)
     t_d = int(t_d)
     t_d2 = max_t_d - t_d
@@ -1243,29 +1241,6 @@
 
 
 def make_result(cls, M: ArrayLike, misfit: float, **extra):
-=======
-    try:
-        max_t_d = int(max_t_d)
-        t_d = int(t_d)
-        t_d2 = max_t_d - t_d
-        GFmatrix_sm = np.zeros((np.array(trlen,dtype=int).sum(),5))
-        cumtrlens = np.concatenate(([0], np.array(trlen,dtype=int).cumsum()))
-        tb_fm = 0
-        for i_ntr, ta in enumerate(cumtrlens[:-1]):
-            l = trlen[i_ntr]
-            tb = ta + l
-            ta_fm = tb_fm
-            tb_fm = ta_fm +  max_t_d + tb-ta
-            GFmatrix_sm[ta:tb] = GFmatrix[ta_fm + t_d2 :ta_fm + t_d2 + l]
-
-        inversion = lstsq(GFmatrix_sm, observed_displacements, rcond=None)
-        return inversion[1][0]
-    except Exception:
-        raise Exception("".join(traceback.format_exception(*sys.exc_info())))
-
-
-def make_result(cls, M: Sequence[float], misfit: float, **extra):
->>>>>>> 893456a5
     """Given a moment tensor, print some pretty log messages describing it and
     convert it to a standard result object.
 
