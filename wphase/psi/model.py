"""Data models for W-Phase calculation input and outputs.

There is no good naming convention here - unfortunately, the JSON output must
follow a fixed schema to work with other GA systems, so we're kinda stuck with
it."""


from typing import Callable, List, Literal, Mapping, Optional, OrderedDict, Tuple, TYPE_CHECKING, Union

import numpy as np
from obspy import UTCDateTime as _UTCDateTime
from pydantic import BaseModel, Field

# Sadly we have to jump through some hoops to cleanly add pydantic validators
# to third-party types if we want it to type-check correctly:
if TYPE_CHECKING:
    UTCDateTime = _UTCDateTime
    Array = np.ndarray
else:
    class UTCDateTime(_UTCDateTime):
        @classmethod
        def __get_validators__(cls):
            yield lambda v: _UTCDateTime(v)

    class Array(np.ndarray):
        @classmethod
        def __get_validators__(cls):
            yield np.asarray


class Data(BaseModel):
    class Config:
<<<<<<< HEAD
        json_encoders: Mapping[type, Callable] = {
=======
        json_encoders = {
            # We keep this datetime format for backwards compatibility:
>>>>>>> 893456a5
            _UTCDateTime: lambda t: str(t).replace("T", " ").replace("Z", ""),
            np.ndarray: np.ndarray.tolist,
            complex: lambda z: (z.imag, z.real)
        }
        # since we have some non-serialized ndarray fields:
        arbitrary_types_allowed = True
        extra = "forbid"


class PreliminaryMagnitudeFit(Data):
    magnitude: float
    unclamped_magnitude: float
    scalar_moment: float
    timescale: float
    regularization: float
    strike: float
    average_amplitude: float
    anisotropy: float
    eccentricity: float
    corrected_amplitudes: np.ndarray
    azimuths: np.ndarray
    trids: List[str]


class OL1Result(Data):
    """Result of the preliminary magnitude fit, which is used as a first guess
    for the actual W-Phase inversion."""

    magnitude: float
    """Mw magnitude estimated using station azimuths, distances and p2p amplitude."""
    nstations: int
    """Number of stations used in fit"""
    used_traces: List[str]
    """List of waveform stream IDs of channels used in fit"""

<<<<<<< HEAD
    preliminary_calc_details: PreliminaryMagnitudeFit = Field(exclude=True)
=======
    preliminary_calc_details: Optional[dict] = Field(exclude=True)
>>>>>>> 893456a5


class OL2Result(Data):
    """A result of the first inversion for the deviatoric moment tensor.

    This model includes serialized fields (which are used to produce the wphase
    output JSON) and non-serialized fields (which are for internal use only and
    contain heavy-duty data like the synthetic waveforms)."""

    Mrr: float
    """R-R component of moment tensor in Newton-metres"""
    Mtt: float
    """Θ-Θ component of moment tensor in Newton-metres"""
    Mpp: float
    """Φ-Φ component of moment tensor in Newton-metres"""
    Mrt: float
    """R-Θ component of moment tensor in Newton-metres"""
    Mrp: float
    """R-Φ component of moment tensor in Newton-metres"""
    Mtp: float
    """Θ-Φ component of moment tensor in Newton-metres"""
    misfit: float
    """Solution misfit (percentage L2 difference between observed and synthetic
    displacements)"""
    m0: float
    """Scalar moment in Newton-metres"""
    magnitude: float
    """Mww magnitude"""
    depth: float
    """Depth in km used in inversion"""
    time_delay: float
    """Time delay in seconds"""
    used_traces: List[str]
    """List of waveform stream IDs of channels used in inversion"""
    trace_lengths: OrderedDict[str, int]
    """Length of each waveform trace, keyed on waveform stream ID"""
    periods: Tuple[float, float]
    """Periods of the bandpass filter used (low, high; in seconds)"""

<<<<<<< HEAD
    moment_tensor: np.ndarray = Field(exclude=True)
    """Moment tensor in Newton-metres as a 6-element array"""
    observed_displacements: np.ndarray = Field(exclude=True)
    """Observed displacements (after filtering)"""
    synthetic_displacements: np.ndarray = Field(exclude=True)
    """Synthetic displacements for this solution"""
=======
    moment_tensor: Optional[np.ndarray] = Field(exclude=True)
    observed_displacements: Optional[np.ndarray] = Field(exclude=True)
    synthetic_displacements: Optional[np.ndarray] = Field(exclude=True)
>>>>>>> 893456a5


class OL3Result(OL2Result):
    """Like OL2, but solved for not only the moment tensor but also the
    centroid."""

    centroid: Tuple[float, float, float]
    """Optimal centroid location as tuple (latitude (deg), longitude (deg), depth (km))"""

    grid_search_candidates: Optional[List[Tuple[float, float, float]]] = Field(exclude=True)
    """List of inputs to core_inversion that were used in the grid search.
    Elements are (lat, lon, depths) tuples."""

    grid_search_results: Optional[List[Tuple[np.ndarray, float]]] = Field(exclude=True)
    """List of outputs from the inversion for each point in the grid search.
    elements are (MT, misfit) tuples."""


class Quality(Data):
    """Basic quality parameters of a W-Phase solution."""

    azimuthal_gap: float
    number_of_stations: int
    number_of_channels: int


class Event(Data):
    """The seismic event parameters used as the first guess for an inversion."""

    id: Optional[str] = None
    depth: float
    latitude: float
    longitude: float
    time: UTCDateTime


class AntelopeMomentTensor(Data):
    """A seismic moment tensor expressed in the format used by Antelope,
    apparently."""

    # The upper-triangular components of the moment tensor
    tmpp: float
    tmrp: float
    tmrr: float
    tmrt: float
    tmtp: float
    tmtt: float

    scm: float
    """Seismic moment"""
    drmag: float
    """Magnitude value"""
    drmagt: str
    """Magnitude type"""

    drlat: float
    drlon: float
    drdepth: float

    str1: float
    dip1: float
    rake1: float
    str2: float
    dip2: float
    rake2: float

    dc: Optional[float] = None
    """Double-couple component (from 0 to 1)"""
    clvd: Optional[float] = None
    """Compensated linear vector dipole component (from 0 to 1)"""

    auth: str


class CentroidLocation(Data):
    """The earthquake's location as estimated by the centroid of the waveform
    inversion."""

    depth: float
    latitude: float
    longitude: float


class TimeDelayMisfits(Data):
    array: List[float]
    min: int


class Timing(Data):
    ol1: Optional[float] = None
    ol2: Optional[float] = None
    ol3: Optional[float] = None
    new: Optional[float] = None


class WPhaseResult(Data):
    """This defines the schema of ga-wphase's final JSON output."""

    Event: Event

    OL1: Optional[OL1Result] = None
    OL2: Optional[OL2Result] = None
    OL3: Optional[OL3Result] = None
    new: Optional[OL3Result] = None
    available_traces: List[str] = []
    QualityParams: Optional[Quality] = None
    MomentTensor: Optional[AntelopeMomentTensor] = None  # "Preferred solution"
    Centroid: Optional[CentroidLocation] = None
    misfits: Optional[TimeDelayMisfits] = None

    WphaseResultPlots: Optional[List[Tuple[Tuple[int, int], str]]] = None
    """List of waveform plots produced. Each element is a pair, with the first
    element giving the range of trace indices included in the plot and the
    second element giving the filename."""

    Warnings: List[str] = []
    Error: Optional[str] = None
    StackTrace: Optional[str] = None
    WPInvProfile: Optional[str] = None
    timing: Timing = Timing()

    DataSource: Optional[str] = None
    HostName: Optional[str] = None
    CreationTime: Optional[UTCDateTime] = None

    def add_warning(self, warning):
        self.Warnings.append(str(warning))


class ChannelMetadata(Data):
    """Metadata for a single waveform channel."""
    azimuth: float
    dip: float
    elevation: float
    gain: float
    latitude: float
    """Latitude of station in degrees"""
    longitude: float
    """Longitude of station in degrees"""
    sensitivity: float
    """Seismometer sensitivity"""
    transfer_function: Union[Literal["A"], Literal["B"], None]
    """Type (A or B) of the transfer function.

    Type A uses frequency units of rads/second, while Type B uses Hz."""
    zeros: List[complex]
    """Zeroes of the transfer function"""
    poles: List[complex]
    """Poles of the transfer function"""
    sampling_rate: float
    """Samples per second"""<|MERGE_RESOLUTION|>--- conflicted
+++ resolved
@@ -30,12 +30,8 @@
 
 class Data(BaseModel):
     class Config:
-<<<<<<< HEAD
         json_encoders: Mapping[type, Callable] = {
-=======
-        json_encoders = {
             # We keep this datetime format for backwards compatibility:
->>>>>>> 893456a5
             _UTCDateTime: lambda t: str(t).replace("T", " ").replace("Z", ""),
             np.ndarray: np.ndarray.tolist,
             complex: lambda z: (z.imag, z.real)
@@ -71,11 +67,7 @@
     used_traces: List[str]
     """List of waveform stream IDs of channels used in fit"""
 
-<<<<<<< HEAD
-    preliminary_calc_details: PreliminaryMagnitudeFit = Field(exclude=True)
-=======
-    preliminary_calc_details: Optional[dict] = Field(exclude=True)
->>>>>>> 893456a5
+    preliminary_calc_details: Optional[PreliminaryMagnitudeFit] = Field(exclude=True)
 
 
 class OL2Result(Data):
@@ -115,18 +107,12 @@
     periods: Tuple[float, float]
     """Periods of the bandpass filter used (low, high; in seconds)"""
 
-<<<<<<< HEAD
-    moment_tensor: np.ndarray = Field(exclude=True)
+    moment_tensor: Optional[np.ndarray] = Field(exclude=True)
     """Moment tensor in Newton-metres as a 6-element array"""
-    observed_displacements: np.ndarray = Field(exclude=True)
+    observed_displacements: Optional[np.ndarray] = Field(exclude=True)
     """Observed displacements (after filtering)"""
-    synthetic_displacements: np.ndarray = Field(exclude=True)
+    synthetic_displacements: Optional[np.ndarray] = Field(exclude=True)
     """Synthetic displacements for this solution"""
-=======
-    moment_tensor: Optional[np.ndarray] = Field(exclude=True)
-    observed_displacements: Optional[np.ndarray] = Field(exclude=True)
-    synthetic_displacements: Optional[np.ndarray] = Field(exclude=True)
->>>>>>> 893456a5
 
 
 class OL3Result(OL2Result):
